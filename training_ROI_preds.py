--- conflicted
+++ resolved
@@ -128,13 +128,10 @@
         while trained < len(training_entries):
             patient_id = training_entries_shuffle[trained] # patient id
             series_id = manager_folds.randomly_pick_series([patient_id], data_folder="data_hdf5_cropped")[0]
-<<<<<<< HEAD
             slices, segmentations = image_ROI_sampler.load_image(patient_id, series_id, slices_random=not disable_random_slices,
                                                                  translate_rotate_augmentation=not disable_rotpos_augmentation,
-                                                                 elastic_augmentation=not disable_elastic_augmentation)
-=======
-            slices, segmentations = image_ROI_sampler.load_image(patient_id, series_id, slices_random=True, augmentation=True, slices=num_slices)
->>>>>>> 27391157
+                                                                 elastic_augmentation=not disable_elastic_augmentation,
+                                                                 slices=num_slices)
 
             loss, tp_per_class, tn_per_class, fp_per_class,\
                 fn_per_class, loss_per_class = single_training_step(model, optimizer, slices, segmentations)
@@ -178,11 +175,7 @@
             patient_id = validation_entries[validated]  # patient id
             series_id = manager_folds.randomly_pick_series([patient_id], data_folder="data_hdf5_cropped")[0]
             slices, segmentations = image_ROI_sampler.load_image(patient_id, series_id, slices_random=False,
-<<<<<<< HEAD
                                                                  translate_rotate_augmentation=False, elastic_augmentation=False)
-=======
-                                                                 augmentation=False, slices=num_slices)
->>>>>>> 27391157
 
             loss, tp_per_class, tn_per_class, fp_per_class, \
                 fn_per_class, loss_per_class = single_validation_step(model, slices, segmentations)
